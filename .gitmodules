[submodule "PoC/AP_Engine/fcpp"]
	path = PoC/AP_Engine/fcpp
	url = https://github.com/fcpp/fcpp.git
[submodule "GAZEBO_Turtlebot3/src/multi_turtlebot3"]
	path = GAZEBO_Turtlebot3/src/multi_turtlebot3
	url = https://github.com/Gior26/multi_turtlebot3.git
[submodule "GAZEBO_Turtlebot3/src/rcl"]
	path = GAZEBO_Turtlebot3/src/rcl
	url = https://github.com/Gior26/rcl_retry_failed_to_send_response.git
[submodule "Navigation_System/src/create3_examples"]
	path = Navigation_System/src/create3_examples
	url = git@github.com:Gior26/create3_examples.git
	branch = humble
[submodule "Navigation_System/src/ldlidar_stl_ros2"]
	path = Navigation_System/src/ldlidar_stl_ros2
	url = https://github.com/Gior26/ldlidar_stl_ros2

[submodule "Crazyflie/crazyflie-firmware"]
	path = Crazyflie/crazyflie-firmware
	url = https://github.com/llanesc/crazyflie-firmware.git
    branch = sitl-release
[submodule "Crazyflie/ros2_ws/src/crazyswarm2"]
	path = Crazyflie/ros2_ws/src/crazyswarm2
	url = https://github.com/IMRCLab/crazyswarm2.git
	branch = main
[submodule "Crazyflie/ros2_ws/src/motion_capture_tracking"]
	path = Crazyflie/ros2_ws/src/motion_capture_tracking
	url = https://github.com/IMRCLab/motion_capture_tracking.git
<<<<<<< HEAD
	branch = ros2
=======
    branch = ros2
>>>>>>> d348107c
<|MERGE_RESOLUTION|>--- conflicted
+++ resolved
@@ -26,8 +26,4 @@
 [submodule "Crazyflie/ros2_ws/src/motion_capture_tracking"]
 	path = Crazyflie/ros2_ws/src/motion_capture_tracking
 	url = https://github.com/IMRCLab/motion_capture_tracking.git
-<<<<<<< HEAD
-	branch = ros2
-=======
-    branch = ros2
->>>>>>> d348107c
+    branch = ros2